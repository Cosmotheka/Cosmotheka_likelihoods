--- conflicted
+++ resolved
@@ -262,11 +262,7 @@
         cosmo = ccl.Cosmology(**params,
                               transfer_function=self.transfer_function,
                               matter_power_spectrum=self.matter_pk,
-<<<<<<< HEAD
-                              #baryons_power_spectrum=self.baryons_pk,
-=======
                               baryonic_effects=BaryonsClass,
->>>>>>> fb1e3bc3
                               **ccl_arguments)
 
         state['CCL'] = {'cosmo': cosmo}
