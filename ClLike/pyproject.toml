--- conflicted
+++ resolved
@@ -23,11 +23,7 @@
     "scipy",
     "numpy",
     "pytest",
-<<<<<<< HEAD
-    "pyccl",
-=======
     "pyccl>3",
->>>>>>> fb1e3bc3
     "sacc>=0.7",
     "camb"
 ]
